#!/bin/bash
set -e
#ulimit -v 50000000  # attempt to limit children to 50GB=50,000,000KB of virtual memory

if [ -z $STITCH_DIR ]
then
    echo "[cs2_ex1.sh] Please set environment variable \$STITCH_DIR to the stitch/ directory"
    exit 1
fi

echo "WARNING: The results of this experiment are sensitive to noise, e.g. caused by other processes using up your CPU."

OUT_DIR="$STITCH_DIR/experiments/cs2/ex1/$(TZ='America/New_York' date '+%Y-%m-%d_%H-%M-%S')"
mkdir -p $OUT_DIR

# Save some info about what state of the repo this experiment was run in
# to aid reporducibility
echo -n "Current git commit: " > $OUT_DIR/readme.md
git log -n 1 >> $OUT_DIR/readme.md
echo -n "Current git branch: " >> $OUT_DIR/readme.md
git rev-parse --abbrev-ref HEAD >> $OUT_DIR/readme.md

# compile Stitch
pushd $STITCH_DIR
cargo build --release --bin=compress
popd


for WL_PATH in $STITCH_DIR/data/cogsci/*.json; do
    WL=$(basename -s .json $WL_PATH)
<<<<<<< HEAD
    for ARITY in {1..6} ; do
    for SEED in {1..50} ; do
    OUTF=$OUT_DIR/$WL/$ARITY
    mkdir -p $OUTF
    echo "[cs2_ex1.sh] Starting workload $WL, arity $ARITY, seed $SEED"
    timeout 1000s /usr/bin/time -v $STITCH_DIR/target/release/compress $WL_PATH --hole-choice=last --heap-choice=max-bound --fmt=programs-list --max-arity=$ARITY --iterations=1 --no-mismatch-check --out=$OUTF/$SEED.json > $OUTF/$SEED.stderrandout 2>&1 &
=======
    # first chunk the dataset
    pushd $STITCH_DIR
    cargo run --bin=chunk-dataset -- -n 5 -o $OUT_DIR/$WL $WL_PATH
    popd

    # then do 50 stitch runs over each chunk
    for MODE in "length" "depth" ; do
    for CHUNK in {0..4} ; do
    for RUN in {1..10} ; do
    OUTF=$OUT_DIR/$WL/$MODE/runs/$RUN
    mkdir -p $OUTF
    $STITCH_DIR/target/release/compress $OUT_DIR/$WL/$MODE/$CHUNK.json --hole-choice=last --heap-choice=max-bound --fmt=programs-list --max-arity=3 --iterations=10 --out=$OUT_DIR/$WL/$MODE/$CHUNK-out.json | grep -F "Time: " >> $OUTF/times
    done
>>>>>>> b0adeeae
    done
    done
done


# The below is the old cs2-ex1, where we varied the arity
#for WL_PATH in $STITCH_DIR/data/cogsci/*.json; do
#    WL=$(basename -s .json $WL_PATH)
#    for ARITY in {1..10} ; do
#    for SEED in {1..50} ; do
#    OUTF=$OUT_DIR/$WL/$ARITY
#    mkdir -p $OUTF
#    echo "[case_study_2.sh] Starting workload $WL, arity $ARITY, seed $SEED"
#    /usr/bin/time -v $STITCH_DIR/target/release/compress $WL_PATH --hole-choice=last --heap-choice=max-bound --fmt=programs-list --max-arity=$ARITY --iterations=1 --no-mismatch-check --out=$OUTF/$SEED.json > $OUTF/$SEED.stderrandout 2>&1 &
#    done
#    wait  # move this up/down between loops to change how many jobs to run at once
#    done
#done

echo "Done: $OUT_DIR"<|MERGE_RESOLUTION|>--- conflicted
+++ resolved
@@ -28,14 +28,6 @@
 
 for WL_PATH in $STITCH_DIR/data/cogsci/*.json; do
     WL=$(basename -s .json $WL_PATH)
-<<<<<<< HEAD
-    for ARITY in {1..6} ; do
-    for SEED in {1..50} ; do
-    OUTF=$OUT_DIR/$WL/$ARITY
-    mkdir -p $OUTF
-    echo "[cs2_ex1.sh] Starting workload $WL, arity $ARITY, seed $SEED"
-    timeout 1000s /usr/bin/time -v $STITCH_DIR/target/release/compress $WL_PATH --hole-choice=last --heap-choice=max-bound --fmt=programs-list --max-arity=$ARITY --iterations=1 --no-mismatch-check --out=$OUTF/$SEED.json > $OUTF/$SEED.stderrandout 2>&1 &
-=======
     # first chunk the dataset
     pushd $STITCH_DIR
     cargo run --bin=chunk-dataset -- -n 5 -o $OUT_DIR/$WL $WL_PATH
@@ -49,7 +41,6 @@
     mkdir -p $OUTF
     $STITCH_DIR/target/release/compress $OUT_DIR/$WL/$MODE/$CHUNK.json --hole-choice=last --heap-choice=max-bound --fmt=programs-list --max-arity=3 --iterations=10 --out=$OUT_DIR/$WL/$MODE/$CHUNK-out.json | grep -F "Time: " >> $OUTF/times
     done
->>>>>>> b0adeeae
     done
     done
 done
@@ -58,12 +49,12 @@
 # The below is the old cs2-ex1, where we varied the arity
 #for WL_PATH in $STITCH_DIR/data/cogsci/*.json; do
 #    WL=$(basename -s .json $WL_PATH)
-#    for ARITY in {1..10} ; do
+#    for ARITY in {1..6} ; do
 #    for SEED in {1..50} ; do
 #    OUTF=$OUT_DIR/$WL/$ARITY
 #    mkdir -p $OUTF
-#    echo "[case_study_2.sh] Starting workload $WL, arity $ARITY, seed $SEED"
-#    /usr/bin/time -v $STITCH_DIR/target/release/compress $WL_PATH --hole-choice=last --heap-choice=max-bound --fmt=programs-list --max-arity=$ARITY --iterations=1 --no-mismatch-check --out=$OUTF/$SEED.json > $OUTF/$SEED.stderrandout 2>&1 &
+#    echo "[cs2_ex1.sh] Starting workload $WL, arity $ARITY, seed $SEED"
+#    timeout 1000s /usr/bin/time -v $STITCH_DIR/target/release/compress $WL_PATH --hole-choice=last --heap-choice=max-bound --fmt=programs-list --max-arity=$ARITY --iterations=1 --no-mismatch-check --out=$OUTF/$SEED.json > $OUTF/$SEED.stderrandout 2>&1 &
 #    done
 #    wait  # move this up/down between loops to change how many jobs to run at once
 #    done
