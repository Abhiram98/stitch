--- conflicted
+++ resolved
@@ -84,13 +84,6 @@
 
 
 plt.rcParams.update({'font.size': 22})
-<<<<<<< HEAD
-=======
-#workloads = [wl for wl in os.listdir(path) if wl != 'readme.md']
-workloads = ['nuts-bolts', 'bridge', 'dials', 'city', 'furniture', 'castle', 'wheels', 'house']
-workloads_alt_order = ['nuts-bolts', 'dials', 'furniture',  'wheels',  'bridge', 'city', 'castle', 'house']
-
->>>>>>> 82ff234e
 wl_to_human_readable = {
     'nuts-bolts': 'nuts & bolts',
     'bridge': 'bridges',
@@ -103,17 +96,12 @@
 }
 
 if mode == 'claim-2':
-<<<<<<< HEAD
     # Order workloads to mimic the table in the paper
     workloads = ['nuts-bolts', 'dials', 'furniture', 'wheels', 'bridge', 'city', 'castle', 'house']
     pt = PrettyTable(['Domain', 'Training set C.R.', 'Test set C.R.', 'Runtime (s)', 'Peak mem. usage (MB)'])
+    num_seeds = int(sys.argv[3]) + 1
     for wl in workloads:
         seeds = list(range(1, 51))  #os.listdir('/'.join([path, wl]))
-=======
-    num_seeds = int(sys.argv[3]) + 1
-    for wl in workloads_alt_order:
-        seeds = list(range(1, num_seeds))  #os.listdir('/'.join([path, wl]))
->>>>>>> 82ff234e
         train_ratios = []
         test_ratios = []
         runtimes = []
