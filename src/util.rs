--- conflicted
+++ resolved
@@ -1,11 +1,7 @@
 use crate::*;
 use sexp::{Sexp,Atom};
-<<<<<<< HEAD
-use std::fmt::{Debug,Display};
-=======
 use std::fmt::Debug;
 use std::collections::HashMap;
->>>>>>> a0f25185
 
 /// Uncurries an s expression. For example: (app (app foo x) y) -> (foo x y)
 /// panics if sexp is already uncurried.
@@ -102,21 +98,6 @@
     format!("{}", chrono::Local::now().format("%Y-%m-%d_%H-%M-%S"))
 }
 
-<<<<<<< HEAD
-// pub fn search<'a,L,A>(pat: &str, egraph: &EGraph<L,A>) -> Vec<SearchMatches<'a,L>>
-// where 
-//     L: Language + FromOp,
-//     A: Analysis<L>
-// {
-//     let applam:Pattern<L> = pat.parse().unwrap();
-//     applam.search(&egraph)
-// }
-
-pub fn save<L,A>(egraph: &EGraph<L,A>, name: &str, outdir: &str) 
-where 
-    L: Language + Display,
-    A: Analysis<L>
-=======
 pub fn search(pat: &str, egraph: &EGraph) -> Vec<SearchMatches>
 {
     let applam:Pattern<Lambda> = pat.parse().unwrap();
@@ -124,7 +105,6 @@
 }
 
 pub fn save(egraph: &EGraph, name: &str, outdir: &str) 
->>>>>>> a0f25185
 {
     egraph.dot().to_png(format!("{}/{}.png",outdir,name)).unwrap();
 }
